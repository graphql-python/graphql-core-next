[bumpversion]
<<<<<<< HEAD
current_version = 3.0.0-alpha
=======
current_version = 1.1.0
>>>>>>> afa494eb
commit = False
tag = False

[bumpversion:file:src/graphql/version.py]
search = __version__ = "{current_version}"
replace = __version__ = "{new_version}"

[bumpversion:file:docs/conf.py]
search = version = release = u'{current_version}'
replace = version = release = u'{new_version}'

[bumpversion:file:README.md]
search = The current version {current_version}
replace = The current version {new_version}

[bumpversion:file:pyproject.toml]
search = version = "{current_version}"
replace = version = "{new_version}"
<|MERGE_RESOLUTION|>--- conflicted
+++ resolved
@@ -1,9 +1,5 @@
 [bumpversion]
-<<<<<<< HEAD
-current_version = 3.0.0-alpha
-=======
-current_version = 1.1.0
->>>>>>> afa494eb
+current_version = 3.0.0a0
 commit = False
 tag = False
 
